package tx

import (
	"context"
	"fmt"
	"regexp"
	"strconv"
	"sync"

	chainregistry "github.com/tessellated-io/pickaxe/cosmos/chain-registry"
	"github.com/tessellated-io/pickaxe/log"

	txtypes "github.com/cosmos/cosmos-sdk/types/tx"
)

// GasManager interprets tx results and associated outcomes.
type GasManager interface {
	// Get a suggested gas price for the chainName
	GetGasPrice(ctx context.Context, chainName string) (float64, error)

	// Given a broadcast result for a chainName , update gas prices.
	ManageBroadcastResult(ctx context.Context, chainName string, broadcastResult *txtypes.BroadcastTxResponse, gasWanted uint64) error

	// Update gas prices on the given chainName  with whether or not a transaction confirmed in a given time period.
	ManageInclusionResult(ctx context.Context, chainName string, confirmed bool) error

	SetChainRegistryClient(newClient chainregistry.ChainRegistryClient)
}

// defaultGasManager implements a naive gas management scheme.
type defaultGasManager struct {
	priceIncrement float64

	consecutiveSuccesses map[string]int
	lock                 *sync.Mutex

	chainRegistryClient chainregistry.ChainRegistryClient
	gasPriceProvider    GasPriceProvider
	logger              *log.Logger
}

var _ GasManager = (*defaultGasManager)(nil)

func NewDefaultGasManager(priceIncrement float64, gasPriceProvider GasPriceProvider, logger *log.Logger, chainRegistryClient chainregistry.ChainRegistryClient) (GasManager, error) {
	gasLogger := logger.ApplyPrefix(" ⛽️")

	gasManager := &defaultGasManager{
		priceIncrement: priceIncrement,

		consecutiveSuccesses: make(map[string]int),
		lock:                 &sync.Mutex{},

		gasPriceProvider:    gasPriceProvider,
		chainRegistryClient: chainRegistryClient,
		logger:              gasLogger,
	}

	return gasManager, nil
}

func (gm *defaultGasManager) SetChainRegistryClient(newClient chainregistry.ChainRegistryClient) {
	gm.chainRegistryClient = newClient
}

func (gm *defaultGasManager) GetGasPrice(ctx context.Context, chainName string) (float64, error) {
	// Attempt to get a gas price, and return if successful.
	gasPrice, err := gm.gasPriceProvider.GetGasPrice(chainName)
	if err == nil {
		gm.logger.Debug().Str("chain_id", chainName).Float64("gas_price", gasPrice).Msg("got gas price from cache")

		return gasPrice, nil
	}

	// Otherwise, fetch the chain info, and get a gas price from it.
	chainInfo, err := gm.chainRegistryClient.ChainInfo(ctx, chainName)
	if err != nil {
		return 0, err
	}
	gasPrice, err = chainInfo.MinGasFee()
	if err != nil {
		return 0, err
	}

	// Set it for the next run
	err = gm.gasPriceProvider.SetGasPrice(chainName, gasPrice)
	if err != nil {
		return 0, err
	}

	gm.logger.Info().Str("chain_name", chainName).Float64("gas_price", gasPrice).Msg("fetched gas price from chain registry")
	return gasPrice, nil
}

func (gm *defaultGasManager) ManageBroadcastResult(ctx context.Context, chainName string, broadcastResult *txtypes.BroadcastTxResponse, gasWanted uint64) error {
	// Extract the code and logs from broadcasting
	codespace := broadcastResult.TxResponse.Codespace
	code := broadcastResult.TxResponse.Code
	logs := broadcastResult.TxResponse.RawLog

	// If code is 0 (success) then do nothing
	if code == 0 {
		gm.trackSuccess(ctx, chainName)
		return nil
	}

	// If code is a gas error, we should try to adjust our gas
	if IsGasError(codespace, code) {
		// Get the old gas price
		oldPrice, err := gm.GetGasPrice(ctx, chainName)
		if err != nil {
			return err
		}

		// Try to extract a fee from the error message.
		chainSuggestedFee, err := gm.extractMinGlobalFee(logs)
		if err == nil {
			// Determine the gas price by dividing the fee by the gas units requested
			if gasWanted == 0 {
				return fmt.Errorf("gas wanted cannot be zero")
			}
			newGasPrice := chainSuggestedFee / float64(gasWanted)

			// Set and log
			err = gm.gasPriceProvider.SetGasPrice(chainName, newGasPrice)
			if err != nil {
				return err
			}
			gm.logger.Info().Str("chain_name", chainName).Float64("old_gas_price", oldPrice).Float64("new_gas_price", newGasPrice).Msg("updated gas price due to transaction broadcast failure")
		} else {
			// Otherwise, simply increment the fee
			newPrice := oldPrice + gm.priceIncrement

			// Set and log
			err = gm.gasPriceProvider.SetGasPrice(chainName, newPrice)
			if err != nil {
				return err
			}
			gm.logger.Info().Str("chain_name", chainName).Float64("old_gas_price", oldPrice).Float64("new_gas_price", newPrice).Msg("updated gas price due to transaction broadcast failure")
		}

		gm.trackFailure(chainName)
		return nil
	}

	// Otherwise, we got an unrelated error for broadcasting. Audibly drop it on the floor.
	gm.logger.Info().Str("chain_name", chainName).Str("logs", logs).Uint32("code", code).Msg("transaction failed to broadcast but failure not related to gas")
	return nil
}

// In our naive implementation, simply bump the gas price if we didn't get a confirmation.
func (gm *defaultGasManager) ManageInclusionResult(ctx context.Context, chainName string, confirmed bool) error {
	// Don't process further if it confirmed successfully.
	if confirmed {
		gm.trackSuccess(ctx, chainName)
		return nil
	}
	gm.trackFailure(chainName)

	// Get the old gas price
	oldPrice, err := gm.GetGasPrice(ctx, chainName)
	if err != nil {
		return err
	}

	// Bump price and set
	newPrice := oldPrice + gm.priceIncrement
	err = gm.gasPriceProvider.SetGasPrice(chainName, newPrice)
	if err != nil {
		return err
	}
	gm.logger.Info().Str("chain_name", chainName).Float64("old_gas_price", oldPrice).Float64("new_gas_price", newPrice).Msg("updated gas price due to failure in transaction confirmation")

	return nil
}

// extractMinGlobalFee is basically a kludge for Evmos, and EIP-1559.
func (gm *defaultGasManager) extractMinGlobalFee(errMsg string) (float64, error) {
	// Regular expression to match the desired number
	pattern := `(\d+)\w+\)\. Please increase`
	re := regexp.MustCompile(pattern)

	matches := re.FindStringSubmatch(errMsg)
	if len(matches) > 1 {
		converted, err := strconv.Atoi(matches[1])
		if err != nil {
			gm.logger.Error().Err(err).Msg("found a matching min global fee error, but failed to atoi it")
			return 0, nil
		}
		return float64(converted), nil

	}
	return 0, fmt.Errorf("unrecognized error format")
}

// Management functions for tracking consecutive successes
func (gm *defaultGasManager) trackSuccess(ctx context.Context, chainName string) {
	gm.lock.Lock()
	defer gm.lock.Unlock()

	// Increment
	oldValue := gm.consecutiveSuccesses[chainName]
	newValue := oldValue + 1

	// Update the value
	gm.consecutiveSuccesses[chainName] = newValue

	// Try to jitter the gas down.
	consecutiveSuccessThreshold := 3
	if newValue >= consecutiveSuccessThreshold {
		// Get the old gas price
		oldPrice, err := gm.GetGasPrice(ctx, chainName)
		if err != nil {
			gm.logger.Error().Err(err).Str("chain_name", chainName).Int("consecutive_successes", newValue).Msg("attempted to decrement gas but failed to fetch old price")
			return
		}

		// Decrement price, bounding for zero
		newPrice := oldPrice - (gm.priceIncrement / 2.0)
		if newPrice < 0 {
			newPrice = 0
		}

		// Set and log
		err = gm.gasPriceProvider.SetGasPrice(chainName, newPrice)
		if err != nil {
			gm.logger.Error().Err(err).Str("chain_name", chainName).Int("consecutive_successes", newValue).Msg("attempted to decrement gas but failed to setnew price")
			return
		}
		gm.logger.Info().Str("chain_name", chainName).Float64("old_gas_price", oldPrice).Int("consecutive_successes", newValue).Float64("new_gas_price", newPrice).Msg("decremented gas price because of consecutive successes")

	}
}

func (gm *defaultGasManager) trackFailure(chainName string) {
	gm.lock.Lock()
	defer gm.lock.Unlock()

	gm.consecutiveSuccesses[chainName] = 0
}

// GasPriceProvider is a simple KV store for gas.
type GasPriceProvider interface {
<<<<<<< HEAD
	HasGasPrice(chainID string) (bool, error)
	GetGasPrice(chainID string) (float64, error)
	SetGasPrice(chainID string, gasPrice float64) error
=======
	GetGasPrice(chainName string) (float64, error)
	SetGasPrice(chainName string, gasPrice float64) error
>>>>>>> cc93be26
}

// InMemoryGasPriceProvider stores gas prices in memory.
type InMemoryGasPriceProvider struct {
	prices map[string]float64

	lock *sync.Mutex
}

var _ GasPriceProvider = (*InMemoryGasPriceProvider)(nil)

func NewInMemoryGasPriceProvider() (GasPriceProvider, error) {
	provider := &InMemoryGasPriceProvider{
		prices: make(map[string]float64),

		lock: &sync.Mutex{},
	}
	return provider, nil
}

<<<<<<< HEAD
func (gp *InMemoryGasPriceProvider) HasGasPrice(chainID string) (bool, error) {
	gp.lock.Lock()
	defer gp.lock.Unlock()

	_, found := gp.prices[chainID]
	return found, nil
}

func (gp *InMemoryGasPriceProvider) GetGasPrice(chainID string) (float64, error) {
=======
func (gp *InMemoryGasPriceProvider) GetGasPrice(chainName string) (float64, error) {
>>>>>>> cc93be26
	gp.lock.Lock()
	defer gp.lock.Unlock()

	gasPrice, found := gp.prices[chainName]
	if !found {
		return 0, ErrNoGasPrice
	}

	return gasPrice, nil
}

func (gp *InMemoryGasPriceProvider) SetGasPrice(chainName string, gasPrice float64) error {
	gp.lock.Lock()
	defer gp.lock.Unlock()

	gp.prices[chainName] = gasPrice
	return nil
}

// Helper function to determine if an error is related to insufficient gas
func IsGasError(codespace string, code uint32) bool {
	if (codespace == "sdk" && code == 13) || (codespace == "gaia" && code == 4) {
		return true
	}
	return false
}<|MERGE_RESOLUTION|>--- conflicted
+++ resolved
@@ -240,14 +240,9 @@
 
 // GasPriceProvider is a simple KV store for gas.
 type GasPriceProvider interface {
-<<<<<<< HEAD
-	HasGasPrice(chainID string) (bool, error)
-	GetGasPrice(chainID string) (float64, error)
-	SetGasPrice(chainID string, gasPrice float64) error
-=======
+	HasGasPrice(chainName string) (bool, error)
 	GetGasPrice(chainName string) (float64, error)
 	SetGasPrice(chainName string, gasPrice float64) error
->>>>>>> cc93be26
 }
 
 // InMemoryGasPriceProvider stores gas prices in memory.
@@ -268,19 +263,15 @@
 	return provider, nil
 }
 
-<<<<<<< HEAD
-func (gp *InMemoryGasPriceProvider) HasGasPrice(chainID string) (bool, error) {
+func (gp *InMemoryGasPriceProvider) HasGasPrice(chainName string) (bool, error) {
 	gp.lock.Lock()
 	defer gp.lock.Unlock()
 
-	_, found := gp.prices[chainID]
+	_, found := gp.prices[chainName]
 	return found, nil
 }
 
-func (gp *InMemoryGasPriceProvider) GetGasPrice(chainID string) (float64, error) {
-=======
 func (gp *InMemoryGasPriceProvider) GetGasPrice(chainName string) (float64, error) {
->>>>>>> cc93be26
 	gp.lock.Lock()
 	defer gp.lock.Unlock()
 
